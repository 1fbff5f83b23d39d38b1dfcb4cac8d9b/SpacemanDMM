//! DreamMaker language server.
//!
//! Based on:
//!
//! * https://langserver.org/
//! * https://microsoft.github.io/language-server-protocol/specification
//! * https://github.com/rust-lang-nursery/rls
#![deny(unsafe_code)]
#![cfg_attr(not(target_arch="wasm32"), forbid(unsafe_code))]

extern crate url;
extern crate serde;
extern crate serde_json;
#[macro_use] extern crate serde_derive;
extern crate petgraph;
extern crate interval_tree;
extern crate lsp_types as langserver;
extern crate jsonrpc_core as jsonrpc;
extern crate dreammaker as dm;
extern crate dreamchecker;
extern crate windows_named_pipe;

#[macro_use] mod macros;
mod io;
mod document;
mod symbol_search;
mod find_references;
mod extras;
mod completion;

use std::path::PathBuf;
use std::collections::{HashMap, HashSet, VecDeque};
use std::collections::hash_map::Entry;
use std::rc::Rc;

use std::io::prelude::*;
use std::path::Path;
use windows_named_pipe as Pipe;

use url::Url;
use jsonrpc::{Request, Call, Response, Output};
use langserver::MessageType;
use petgraph::visit::IntoNodeReferences;

use dm::FileId;
use dm::annotation::{Annotation, AnnotationTree};
use dm::objtree::TypeRef;

fn main() {
    std::env::set_var("RUST_BACKTRACE", "1");

    eprintln!(
        "dm-langserver {}  Copyright (C) 2017-2019  Tad Hardesty",
        env!("CARGO_PKG_VERSION")
    );
    eprintln!("This program comes with ABSOLUTELY NO WARRANTY. This is free software,");
    eprintln!("and you are welcome to redistribute it under the conditions of the GNU");
    eprintln!("General Public License version 3.");
    eprintln!();
    match std::env::current_exe() {
        Ok(path) => eprintln!("executable: {}", path.display()),
        Err(e) => eprintln!("exe check failure: {}", e),
    }
    eprint!("{}", include_str!(concat!(env!("OUT_DIR"), "/build-info.txt")));
    match std::env::current_dir() {
        Ok(path) => eprintln!("directory: {}", path.display()),
        Err(e) => eprintln!("dir check failure: {}", e),
    }

    io::io_main();
}

const VERSION: Option<jsonrpc::Version> = Some(jsonrpc::Version::V2);

#[derive(PartialEq)]
enum InitStatus {
    Starting,
    Running,
    ShuttingDown,
}

type Span = interval_tree::RangeInclusive<dm::Location>;

#[derive(Default, Debug)]
struct ClientCaps {
    related_info: bool,
    label_offset_support: bool,
    object_tree: bool,
}

impl ClientCaps {
    fn parse(caps: &langserver::ClientCapabilities) -> ClientCaps {
        let mut this = ClientCaps::default();
        if let Some(ref text_document) = caps.text_document {
            if let Some(ref signature_help) = text_document.signature_help {
                if let Some(ref signature_information) = signature_help.signature_information {
                    if let Some(ref parameter_information) = signature_information.parameter_information {
                        if let Some(label_offset_support) = parameter_information.label_offset_support {
                            this.label_offset_support = label_offset_support;
                        }
                    }
                }
            }

            if let Some(ref publish_diagnostics) = text_document.publish_diagnostics {
                if let Some(related_info) = publish_diagnostics.related_information {
                    this.related_info = related_info;
                }
            }
        }
        if let Some(ref experimental) = caps.experimental {
            if let Some(ref dreammaker) = experimental.get("dreammaker") {
                if let Some(ref object_tree) = dreammaker.get("objectTree") {
                    if let Some(value) = object_tree.as_bool() {
                        this.object_tree = value;
                    }
                }
            }
        }
        this
    }
}

struct Engine<'a, W: 'a> {
    write: &'a W,
    docs: document::DocumentStore,

    status: InitStatus,
    parent_pid: u64,
    root: Option<Url>,

    context: &'a dm::Context,
    preprocessor: Option<dm::preprocessor::Preprocessor<'a>>,
    objtree: dm::objtree::ObjectTree,
    references_table: Option<find_references::ReferencesTable>,

    annotations: HashMap<Url, (FileId, FileId, Rc<AnnotationTree>)>,
    diagnostics_set: HashSet<Url>,

    client_caps: ClientCaps,
}

impl<'a, W: io::ResponseWrite> Engine<'a, W> {
    fn new(write: &'a W, context: &'a dm::Context) -> Self {
        Engine {
            write,
            docs: Default::default(),

            status: InitStatus::Starting,
            parent_pid: 0,
            root: None,

            context,
            preprocessor: None,
            objtree: Default::default(),
            references_table: None,

            annotations: Default::default(),
            diagnostics_set: Default::default(),

            client_caps: Default::default(),
        }
    }

    // ------------------------------------------------------------------------
    // General input and output utilities

    fn issue_notification<T>(&self, params: T::Params)
    where
        T: langserver::notification::Notification,
        T::Params: serde::Serialize,
    {
        issue_notification::<_, T>(self.write, params)
    }

    fn show_message<S>(&mut self, typ: MessageType, message: S) where
        S: Into<String>
    {
        let message = message.into();
        eprintln!("{:?}: {}", typ, message);
        self.issue_notification::<langserver::notification::ShowMessage>(
            langserver::ShowMessageParams { typ, message }
        )
    }

    fn show_status<S>(&mut self, message: S) where
        S: Into<String>
    {
        self.issue_notification::<extras::WindowStatus>(extras::WindowStatusParams {
            environment: None,
            tasks: vec![message.into()],
        });
    }

    fn file_url(&self, file: dm::FileId) -> Result<Url, jsonrpc::Error> {
        if let Some(ref root) = self.root {
            root.join(&self.context.file_path(file).display().to_string())
                .map_err(|e| invalid_request(format!("error in file_url: {}", e)))
        } else {
            Url::parse(&self.context.file_path(file).display().to_string())
                .map_err(|e| invalid_request(format!("error in rootless file_url {}", e)))
        }
    }

    fn location_link(&self, loc: dm::Location) -> Result<String, jsonrpc::Error> {
        if loc.file == dm::FileId::builtins() {
            Ok(String::new())
        } else {
            let mut url = self.file_url(loc.file)?;
            url.set_fragment(Some(&loc.line.to_string()));
            Ok(url.to_string())
        }
    }

    fn convert_location(&self, loc: dm::Location, if_builtin: &[&str]) -> Result<langserver::Location, jsonrpc::Error> {
        Ok(langserver::Location {
            uri: if loc.file == dm::FileId::builtins() {
                Url::parse(&format!("dm://docs/reference.dm#{}", if_builtin.join("")))
                    .map_err(invalid_request)?
            } else {
                self.file_url(loc.file)?
            },
            range: location_to_range(loc),
        })
    }

    // ------------------------------------------------------------------------
    // Object tree explorer

    fn update_objtree(&mut self) {
        if self.client_caps.object_tree {
            let root = self.recurse_objtree(self.objtree.root());
            self.issue_notification::<extras::ObjectTree>(extras::ObjectTreeParams {
                root,
            });
        }
    }

    fn recurse_objtree(&self, ty: TypeRef) -> extras::ObjectTreeType {
        let mut entry = extras::ObjectTreeType {
            name: ty.name.to_owned(),
            kind: langserver::SymbolKind::Class,
            location: self.convert_location(ty.location, &[&ty.path]).ok(),
            vars: Vec::new(),
            procs: Vec::new(),
            children: Vec::new(),
        };

        // vars
        for (name, var) in ty.vars.iter() {
            let is_declaration = var.declaration.is_some();
            entry.vars.push(extras::ObjectTreeVar {
                name: name.to_owned(),
                kind: langserver::SymbolKind::Field,
                location: self.convert_location(var.value.location, &[&ty.path, "/var/", name]).ok(),
                is_declaration,
            });
        }
        entry.vars.sort_by(|a, b| a.name.cmp(&b.name));

        // procs
        for (name, proc) in ty.procs.iter() {
            let mut is_verb = proc.declaration.as_ref().map(|d| d.kind.is_verb());
            for value in proc.value.iter() {
                entry.procs.push(extras::ObjectTreeProc {
                    name: name.to_owned(),
                    kind: langserver::SymbolKind::Method,
                    location: self.convert_location(value.location, &[&ty.path, "/proc/", name]).ok(),
                    is_verb,
                });
                is_verb = None;
            }
        }
        entry.procs.sort_by(|a, b| a.name.cmp(&b.name));

        // child types
        for child in ty.children() {
            entry.children.push(self.recurse_objtree(child));
        }
        entry.children.sort_by(|a, b| a.name.cmp(&b.name));

        entry
    }

    // ------------------------------------------------------------------------
    // Environment tracking

    fn parse_environment(&mut self, environment: PathBuf) -> Result<(), jsonrpc::Error> {
        // handle the parsing
        let start = std::time::Instant::now();
        eprintln!("environment: {}", environment.display());
        if let Some(stem) = environment.file_stem() {
            self.issue_notification::<extras::WindowStatus>(extras::WindowStatusParams {
                environment: Some(stem.to_string_lossy().into_owned()),
                tasks: vec!["loading".to_owned()],
            })
        } else {
            self.show_status("loading");
        }

        let ctx = self.context;
        let mut pp = match dm::preprocessor::Preprocessor::new(ctx, environment.clone()) {
            Ok(pp) => pp,
            Err(err) => {
                use std::error::Error;
                self.issue_notification::<langserver::notification::PublishDiagnostics>(
                    langserver::PublishDiagnosticsParams {
                        uri: path_to_url(environment)?,
                        diagnostics: vec![langserver::Diagnostic {
                            message: err.description().to_owned(),
                            .. Default::default()
                        }],
                    },
                );
                eprintln!("{:?}", err);
                return Ok(());
            }
        };

        {
            let mut parser = dm::parser::Parser::new(ctx, dm::indents::IndentProcessor::new(ctx, &mut pp));
            parser.enable_procs();
            self.objtree = parser.parse_object_tree();
        }
        self.update_objtree();
        self.references_table = Some(find_references::ReferencesTable::new(&self.objtree));
        // TODO: run dreamchecker here if enabled
        pp.finalize();
        self.preprocessor = Some(pp);
        self.issue_notification::<extras::WindowStatus>(Default::default());
        let elapsed = start.elapsed();
        eprintln!(
            "parsed in {}.{:03}s",
            elapsed.as_secs(),
            elapsed.subsec_nanos() / 1_000_000
        );

        // initial diagnostics pump
        let mut map: HashMap<_, Vec<_>> = HashMap::new();
        for error in self.context.errors().iter() {
            let loc = error.location();
            let related_information = if !self.client_caps.related_info || error.notes().is_empty() {
                None
            } else {
                let mut notes = Vec::with_capacity(error.notes().len());
                for note in error.notes().iter() {
                    notes.push(langserver::DiagnosticRelatedInformation {
                        location: langserver::Location {
                            uri: self.file_url(note.location().file)?,
                            range: location_to_range(note.location()),
                        },
                        message: note.description().to_owned(),
                    });
                }
                Some(notes)
            };
            let diag = langserver::Diagnostic {
                message: error.description().to_owned(),
                severity: Some(convert_severity(error.severity())),
                range: location_to_range(loc),
                source: error.component().name().map(ToOwned::to_owned),
                related_information,
                .. Default::default()
            };
            map.entry(self.file_url(loc.file)?)
                .or_insert_with(Default::default)
                .push(diag);

            if !self.client_caps.related_info {
                // Fallback in case the client does not support related info
                for note in error.notes().iter() {
                    let diag = langserver::Diagnostic {
                        message: note.description().to_owned(),
                        severity: Some(langserver::DiagnosticSeverity::Information),
                        range: location_to_range(note.location()),
                        source: error.component().name().map(ToOwned::to_owned),
                        .. Default::default()
                    };
                    map.entry(self.file_url(note.location().file)?)
                        .or_insert_with(Default::default)
                        .push(diag);
                }
            }
        }

        let mut new_diagnostics_set = HashSet::new();
        for (url, diagnostics) in map {
            self.diagnostics_set.remove(&url);  // don't erase below
            new_diagnostics_set.insert(url.clone());
            self.issue_notification::<langserver::notification::PublishDiagnostics>(
                langserver::PublishDiagnosticsParams {
                    uri: url,
                    diagnostics,
                },
            );
        }

        // erase diagnostics for files which no longer have any
        for url in std::mem::replace(&mut self.diagnostics_set, new_diagnostics_set) {
            self.issue_notification::<langserver::notification::PublishDiagnostics>(
                langserver::PublishDiagnosticsParams {
                    uri: url.clone(),
                    diagnostics: Vec::new(),
                },
            );
        }

        Ok(())
    }

    fn get_annotations(&mut self, url: &Url) -> Result<(FileId, FileId, Rc<AnnotationTree>), jsonrpc::Error> {
        Ok(match self.annotations.entry(url.to_owned()) {
            Entry::Occupied(o) => o.get().clone(),
            Entry::Vacant(v) => match self.root {
                Some(ref root) => {
                    // normal path, when we have a workspace root & an environment loaded
                    let path = url_to_path(url)?;
                    let root = url_to_path(root)?;
                    let stripped = match path.strip_prefix(&root) {
                        Ok(path) => path,
                        Err(_) => return Err(invalid_request(format!("outside workspace: {}", url))),
                    };

                    let preprocessor = match self.preprocessor {
                        Some(ref pp) => pp,
                        None => return Err(invalid_request("no preprocessor")),
                    };
                    let (real_file_id, mut preprocessor) = match self.context.get_file(&stripped) {
                        Some(id) => (id, preprocessor.branch_at_file(id, &self.context)),
                        None => (FileId::default(), preprocessor.branch(&self.context)),
                    };
                    let contents = self.docs.read(url).map_err(invalid_request)?;
                    let file_id = preprocessor.push_file(stripped.to_owned(), contents);
                    preprocessor.enable_annotations();
                    let mut annotations = AnnotationTree::default();
                    {
                        let indent = dm::indents::IndentProcessor::new(&self.context, &mut preprocessor);
                        let mut parser = dm::parser::Parser::new(&self.context, indent);
                        parser.annotate_to(&mut annotations);
                        parser.run();
                    }
                    annotations.merge(preprocessor.take_annotations().unwrap());
                    v.insert((real_file_id, file_id, Rc::new(annotations))).clone()
                },
                None => {
                    // single-file mode
                    let filename = url.to_string();

                    let contents = self.docs.get_contents(url).map_err(invalid_request)?.into_owned();
                    let mut pp = dm::preprocessor::Preprocessor::from_buffer(&self.context, filename.clone().into(), contents);
                    let file_id = self.context.get_file(filename.as_ref()).expect("file didn't exist?");
                    // Clear old errors for this file. Hacky, but it will work for now.
                    self.context.errors_mut().retain(|error| error.location().file != file_id);

                    pp.enable_annotations();
                    let mut annotations = AnnotationTree::default();
                    {
                        let indent = dm::indents::IndentProcessor::new(&self.context, &mut pp);
                        let mut parser = dm::parser::Parser::new(&self.context, indent);
                        parser.annotate_to(&mut annotations);
                        // Every time anyone types anything the object tree is replaced.
                        // This is probably really inefficient, but it will do until
                        // selective definition deletion/reintroduction is implemented.
                        self.objtree = parser.parse_object_tree();
                    }
                    pp.finalize();
                    dreamchecker::run(&self.context, &self.objtree);

                    // Perform a diagnostics pump on this file only.
                    // Assume all errors are in this file.
                    let mut diagnostics = Vec::new();
                    for error in self.context.errors().iter() {
                        let loc = error.location();
                        if loc.file != file_id {
                            continue;
                        }

                        let related_information = if !self.client_caps.related_info || error.notes().is_empty() {
                            None
                        } else {
                            let mut notes = Vec::with_capacity(error.notes().len());
                            for note in error.notes().iter() {
                                notes.push(langserver::DiagnosticRelatedInformation {
                                    location: langserver::Location {
                                        uri: url.to_owned(),
                                        range: location_to_range(note.location()),
                                    },
                                    message: note.description().to_owned(),
                                });
                            }
                            Some(notes)
                        };
                        let diag = langserver::Diagnostic {
                            message: error.description().to_owned(),
                            severity: Some(convert_severity(error.severity())),
                            range: location_to_range(loc),
                            source: error.component().name().map(ToOwned::to_owned),
                            related_information,
                            .. Default::default()
                        };
                        diagnostics.push(diag);

                        if !self.client_caps.related_info {
                            // Fallback in case the client does not support related info
                            for note in error.notes().iter() {
                                let diag = langserver::Diagnostic {
                                    message: note.description().to_owned(),
                                    severity: Some(langserver::DiagnosticSeverity::Information),
                                    range: location_to_range(note.location()),
                                    source: error.component().name().map(ToOwned::to_owned),
                                    .. Default::default()
                                };
                                diagnostics.push(diag);
                            }
                        }
                    }

                    issue_notification::<_, langserver::notification::PublishDiagnostics>(
                        self.write,
                        langserver::PublishDiagnosticsParams {
                            uri: url.to_owned(),
                            diagnostics,
                        },
                    );

                    (file_id, file_id, Rc::new(annotations))
                }
            }
        })
    }

    fn find_type_context<'b, I, Ign>(&self, iter: &I) -> (Option<TypeRef>, Option<(&'b str, usize)>)
    where
        I: Iterator<Item = (Ign, &'b Annotation)> + Clone,
    {
        let mut found = None;
        let mut proc_name = None;
        if_annotation! { Annotation::ProcBody(ref proc_path, ref idx) in iter; {
            // chop off proc name and 'proc/' or 'verb/' if it's there
            // TODO: factor this logic somewhere
            let mut proc_path = &proc_path[..];
            match proc_path.split_last() {
                Some((name, rest)) => {
                    proc_name = Some((name.as_str(), *idx));
                    proc_path = rest;
                }
                _ => {}
            }
            match proc_path.split_last() {
                Some((kwd, rest)) if kwd == "proc" || kwd == "verb" => proc_path = rest,
                _ => {}
            }
            found = self.objtree.type_by_path(proc_path);
        }}
        if found.is_none() {
            if_annotation! { Annotation::TreeBlock(tree_path) in iter; {
                // cut off if we're in a declaration block
                let mut tree_path = &tree_path[..];
                match tree_path.split_last() {
                    Some((kwd, rest)) if kwd == "proc" || kwd == "verb" || kwd == "var" => tree_path = rest,
                    _ => {}
                }
                found = self.objtree.type_by_path(tree_path);
            }}
        }
        (found, proc_name)
    }

    fn find_unscoped_var<'b, I>(
        &'b self,
        iter: &I,
        ty: Option<TypeRef<'b>>,
        proc_name: Option<(&'b str, usize)>,
        var_name: &str,
    ) -> UnscopedVar<'b>
    where
        I: Iterator<Item = (Span, &'b Annotation)> + Clone,
    {
        // local variables
        for (span, annotation) in iter.clone() {
            if let Annotation::LocalVarScope(var_type, name) = annotation {
                if name == var_name {
                    return UnscopedVar::Local {
                        loc: span.start,
                        var_type,
                    };
                }
            }
        }

        // proc parameters
        let ty = ty.unwrap_or(self.objtree.root());
        if let Some((proc_name, idx)) = proc_name {
            if let Some(proc) = ty.get().procs.get(proc_name) {
                if let Some(value) = proc.value.get(idx) {
                    for param in value.parameters.iter() {
                        if &param.name == var_name {
                            return UnscopedVar::Parameter { ty, proc: proc_name, param };
                        }
                    }
                }
            }
        }

        // type variables (implicit `src.` and `globals.`)
        let mut next = Some(ty);
        while let Some(ty) = next {
            if let Some(var) = ty.get().vars.get(var_name) {
                return UnscopedVar::Variable { ty, var };
            }
            next = ty.parent_type();
        }
        UnscopedVar::None
    }

    fn find_scoped_type<'b, I>(&'b self, iter: &I, priors: &[String]) -> Option<TypeRef<'b>>
        where I: Iterator<Item=(Span, &'b Annotation)> + Clone
    {
        let (mut next, proc_name) = self.find_type_context(iter);
        // find the first; check the global scope, parameters, and "src"
        let mut priors = priors.iter();
        let first = match priors.next() {
            Some(i) => i,
            None => return next,  // empty priors acts like unscoped
        };
        if first == "args" {
            next = self.objtree.find("/list");
        } else if first == "global" {
            next = Some(self.objtree.root());
        } else if first == "src" {
            // nothing
        } else if first == "usr" {
            next = self.objtree.find("/mob");
        } else {
            next = match self.find_unscoped_var(iter, next, proc_name, first) {
                UnscopedVar::Parameter { param, .. } => self.objtree.type_by_path(&param.var_type.type_path),
                UnscopedVar::Variable { ty, .. } => match ty.get_var_declaration(first) {
                    Some(decl) => self.objtree.type_by_path(&decl.var_type.type_path),
                    None => None,
                },
                UnscopedVar::Local { var_type, .. } => self.objtree.type_by_path(&var_type.type_path),
                UnscopedVar::None => None,
            };
        }

        // find the rest; only look on the type we've found
        for var_name in priors {
            if let Some(current) = next.take() {
                if let Some(decl) = current.get_var_declaration(var_name) {
                    next = self.objtree.type_by_path(&decl.var_type.type_path);
                }
            } else {
                break;
            }
        }
        next
    }

    // ------------------------------------------------------------------------
    // Driver

    fn handle_input(&mut self, message: &str) {
        let mut outputs: Vec<Output> = match serde_json::from_str(message) {
            Ok(Request::Single(call)) => self.handle_call(call).into_iter().collect(),
            Ok(Request::Batch(calls)) => calls.into_iter().flat_map(|call| self.handle_call(call)).collect(),
            Err(decode_error) => vec![Output::Failure(jsonrpc::Failure {
                jsonrpc: VERSION,
                error: jsonrpc::Error {
                    code: jsonrpc::ErrorCode::ParseError,
                    message: decode_error.to_string(),
                    data: None,
                },
                id: jsonrpc::Id::Null,
            })],
        };

        let response = match outputs.len() {
            0 => return,  // wait for another input
            1 => Response::Single(outputs.remove(0)),
            _ => Response::Batch(outputs),
        };

        self.write.write(serde_json::to_string(&response).expect("response bad to_string"));
    }

    fn handle_call(&mut self, call: Call) -> Option<Output> {
        match call {
            Call::Invalid { id } => Some(Output::invalid_request(id, VERSION)),
            Call::MethodCall(method_call) => {
                let id = method_call.id.clone();
                Some(Output::from(self.handle_method_call(method_call), id, VERSION))
            },
            Call::Notification(notification) => {
                if let Err(e) = self.handle_notification(notification) {
                    self.show_message(MessageType::Error, e.message);
                }
                None
            },
        }
    }
}

handle_method_call! {
    // ------------------------------------------------------------------------
    // basic setup
    on Initialize(&mut self, init) {
        if self.status != InitStatus::Starting {
            return Err(invalid_request(""))
        }
        self.status = InitStatus::Running;

        if let Some(id) = init.process_id {
            self.parent_pid = id;
        }
        if let Some(mut url) = init.root_uri {
            if !url.path().ends_with("/") {
                let path = format!("{}/", url.path());
                url.set_path(&path);
            }
            self.root = Some(url);
        } else if let Some(path) = init.root_path {
            match Url::from_directory_path(path) {
                Ok(url) => self.root = Some(url),
                Err(()) => return Err(invalid_request("Root path does not correspond to a valid URL")),
            }
        } else {
            eprintln!("preparing single file mode");
        }

        // Extract relevant client capabilities.
        self.client_caps = ClientCaps::parse(&init.capabilities);
        let debug = format!("{:?}", self.client_caps);
        if let (Some(start), Some(end)) = (debug.find('{'), debug.rfind('}')) {
            eprintln!("client capabilities: {}", &debug[start + 2..end - 1]);
        } else {
            eprintln!("client capabilities: {}", debug);
        }

        InitializeResult {
            capabilities: ServerCapabilities {
                definition_provider: Some(true),
                workspace_symbol_provider: Some(true),
                hover_provider: Some(true),
                document_symbol_provider: Some(true),
                references_provider: Some(true),
                type_definition_provider: Some(TypeDefinitionProviderCapability::Simple(true)),
                text_document_sync: Some(TextDocumentSyncCapability::Options(TextDocumentSyncOptions {
                    open_close: Some(true),
                    change: Some(TextDocumentSyncKind::Incremental),
                    .. Default::default()
                })),
                completion_provider: Some(CompletionOptions {
                    trigger_characters: Some(vec![".".to_owned(), ":".to_owned(), "/".to_owned()]),
                    resolve_provider: None,
                }),
                signature_help_provider: Some(SignatureHelpOptions {
                    trigger_characters: Some(vec!["(".to_owned(), ",".to_owned()]),
                }),
                .. Default::default()
            }
        }
    }

    on Shutdown(&mut self, ()) {
        self.status = InitStatus::ShuttingDown;
    }

    // ------------------------------------------------------------------------
    // actual stuff provision
    on WorkspaceSymbol(&mut self, params) {
        let query = symbol_search::Query::parse(&params.query);

        let query = match query {
            Some(query) => query,
            None => return Ok(None),
        };

        let mut results = Vec::new();
        if let Some(ref preprocessor) = self.preprocessor {
            for (range, &(ref name, _)) in preprocessor.history().iter() {
                if query.matches_define(name) {
                    results.push(SymbolInformation {
                        name: name.to_owned(),
                        kind: SymbolKind::Constant,
                        location: self.convert_location(range.start, &["/DM/preprocessor/", name])?,
                        container_name: None,
                        deprecated: None,
                    });
                }
            }
        }

        for (idx, ty) in self.objtree.graph.node_references() {
            if query.matches_type(&ty.name, &ty.path) && idx.index() != 0 {
                results.push(SymbolInformation {
                    name: ty.name.clone(),
                    kind: SymbolKind::Class,
                    location: self.convert_location(ty.location, &[&ty.path])?,
                    container_name: Some(ty.path[..ty.path.len() - ty.name.len() - 1].to_owned()),
                    deprecated: None,
                });
            }

            if !query.matches_on_type(&ty.path) {
                continue;
            }
            for (var_name, tv) in ty.vars.iter() {
                if let Some(decl) = tv.declaration.as_ref() {
                    if query.matches_var(&var_name) {
                        results.push(SymbolInformation {
                            name: var_name.clone(),
                            kind: SymbolKind::Field,
                            location: self.convert_location(decl.location, &[&ty.path, "/var/", var_name])?,
                            container_name: Some(ty.path.clone()),
                            deprecated: None,
                        });
                    }
                }
            }

            for (proc_name, pv) in ty.procs.iter() {
                if let Some(decl) = pv.declaration.as_ref() {
                    if query.matches_proc(&proc_name, decl.kind) {
                        results.push(SymbolInformation {
                            name: proc_name.clone(),
                            kind: if idx.index() == 0 {
                                SymbolKind::Function
                            } else if is_constructor_name(proc_name.as_str()) {
                                SymbolKind::Constructor
                            } else {
                                SymbolKind::Method
                            },
                            location: self.convert_location(decl.location, &[&ty.path, "/proc/", proc_name])?,
                            container_name: Some(ty.path.clone()),
                            deprecated: None,
                        });
                    }
                }
            }
        }
        Some(results)
    }

    on HoverRequest(&mut self, params) {
        let (_, file_id, annotations) = self.get_annotations(&params.text_document.uri)?;
        let location = dm::Location {
            file: file_id,
            line: params.position.line as u32 + 1,
            column: params.position.character as u16 + 1,
        };
        let mut results = Vec::new();

        for (_range, annotation) in annotations.get_location(location) {
            #[cfg(debug_assertions)] {
                results.push(format!("{:?}", annotation));
            }
            match annotation {
                Annotation::Variable(path) if !path.is_empty() => {
                    let objtree = &self.objtree;
                    let mut current = objtree.root();
                    let (last, most) = path.split_last().unwrap();
                    for part in most {
                        if part == "var" { break }
                        if let Some(child) = current.child(part) {
                            current = child;
                        } else {
                            break;
                        }
                    }

                    let mut infos = VecDeque::new();
                    let mut next = Some(current);
                    while let Some(current) = next {
                        if let Some(var) = current.vars.get(last) {
                            let constant = if let Some(ref constant) = var.value.constant {
                                format!("  \n= `{}`", constant)
                            } else {
                                String::new()
                            };
                            let path = if current.path.is_empty() {
                                "(global)"
                            } else {
                                &current.path
                            };
                            infos.push_front(format!("[{}]({}){}", path, self.location_link(var.value.location)?, constant));
                            if let Some(ref decl) = var.declaration {
                                let mut declaration = String::new();
                                declaration.push_str("var");
                                if decl.var_type.is_static {
                                    declaration.push_str("/static");
                                }
                                if decl.var_type.is_const {
                                    declaration.push_str("/const");
                                }
                                if decl.var_type.is_tmp {
                                    declaration.push_str("/tmp");
                                }
                                for bit in decl.var_type.type_path.iter() {
                                    declaration.push('/');
                                    declaration.push_str(&bit);
                                }
                                declaration.push_str("/**");
                                declaration.push_str(last);
                                declaration.push_str("**");
                                infos.push_front(declaration);
                            }
                        }
                        next = current.parent_type();
                    }
                    if !infos.is_empty() {
                        results.push(infos.into_iter().collect::<Vec<_>>().join("\n\n"));
                    }
                }
                Annotation::ProcHeader(path, _idx) if !path.is_empty() => {
                    let objtree = &self.objtree;
                    let mut current = objtree.root();
                    let (last, most) = path.split_last().unwrap();
                    for part in most {
                        if part == "proc" || part == "verb" { break }
                        if let Some(child) = current.child(part) {
                            current = child;
                        } else {
                            break;
                        }
                    }

                    // TODO: use `idx` and show the whole list here rather than
                    // the last proc for each type
                    let mut infos = VecDeque::new();
                    let mut next = Some(current);
                    while let Some(current) = next {
                        if let Some(proc) = current.procs.get(last) {
                            let path = if current.path.is_empty() {
                                "(global)"
                            } else {
                                &current.path
                            };
                            let proc_value = proc.main_value();
                            let mut message = format!("[{}]({})  \n{}(", path, self.location_link(proc_value.location)?, last);
                            let mut first = true;
                            for each in proc_value.parameters.iter() {
                                use std::fmt::Write;
                                if first {
                                    first = false;
                                } else {
                                    message.push_str(", ");
                                }
                                let _ = write!(message, "{}", each);
                            }
                            message.push_str(")");
                            infos.push_front(message);
                            if let Some(ref decl) = proc.declaration {
                                let mut declaration = String::new();
                                declaration.push_str(decl.kind.name());
                                declaration.push_str("/**");
                                declaration.push_str(last);
                                declaration.push_str("**");
                                infos.push_front(declaration);
                            }
                        }
                        next = current.parent_type();
                    }
                    if !infos.is_empty() {
                        results.push(infos.into_iter().collect::<Vec<_>>().join("\n\n"));
                    }
                }
                _ => {}
            }
        }
        if results.is_empty() {
            None
        } else {
            Some(Hover {
                range: None,
                contents: HoverContents::Array(results.into_iter().map(MarkedString::String).collect()),
            })
        }
    }

    on GotoDefinition(&mut self, params) {
        let (real_file_id, file_id, annotations) = self.get_annotations(&params.text_document.uri)?;
        let location = dm::Location {
            file: file_id,
            line: params.position.line as u32 + 1,
            column: params.position.character as u16 + 1,
        };
        let mut results = Vec::new();

        let iter = annotations.get_location(location);
        match_annotation! { iter;
        Annotation::TreePath(absolute, parts) => {
            let full_path: Vec<&str> = completion::combine_tree_path(&iter, *absolute, parts).collect();

            if let Some(ty) = self.objtree.type_by_path(full_path.iter().cloned()) {
                results.push(self.convert_location(ty.location, &[&ty.path])?);
            } else if let Some((&proc_name, prefix)) = full_path.split_last() {
                // If it's not a type, try to find the proc equivalent. Start
                // at the parent type so that this is a decent shortcut for
                // going to the parent proc.
                // TODO: only do this if we're in a ProcHeader.
                let mut next = self.objtree.type_by_path(prefix);
                if let Some(ty) = next {
                    next = ty.parent_type();
                }
                while let Some(ty) = next {
                    if let Some(proc) = ty.procs.get(proc_name) {
                        results.push(self.convert_location(proc.main_value().location, &[&ty.path, "/proc/", proc_name])?);
                        break;
                    }
                    next = ty.parent_type();
                }
            }
        },
        Annotation::TypePath(parts) => {
            match self.follow_type_path(&iter, parts) {
                // '/datum/proc/foo'
                Some(completion::TypePathResult { ty, decl: _, proc: Some((proc_name, proc)) }) => {
                    results.push(self.convert_location(proc.location, &[&ty.path, "/proc/", proc_name])?);
                },
                // 'datum/bar'
                Some(completion::TypePathResult { ty, decl: None, proc: None }) => {
                    results.push(self.convert_location(ty.location, &[&ty.path])?);
                },
                _ => {}
            }
        },
        Annotation::UnscopedCall(proc_name) => {
            let (ty, _) = self.find_type_context(&iter);
            let mut next = ty.or(Some(self.objtree.root()));
            while let Some(ty) = next {
                if let Some(proc) = ty.procs.get(proc_name) {
                    results.push(self.convert_location(proc.main_value().location, &[&ty.path, "/proc/", proc_name])?);
                    break;
                }
                next = ty.parent_type();
            }
        },
        Annotation::UnscopedVar(var_name) => {
            let (ty, proc_name) = self.find_type_context(&iter);
            match self.find_unscoped_var(&iter, ty, proc_name, var_name) {
                UnscopedVar::Parameter { ty, proc, param } => {
                    results.push(self.convert_location(param.location, &[&ty.path, "/proc/", proc])?);
                },
                UnscopedVar::Variable { ty, var } => {
                    results.push(self.convert_location(var.value.location, &[&ty.path, "/var/", var_name])?);
                },
                UnscopedVar::Local { loc, .. } => {
                    results.push(self.convert_location(dm::Location { file: real_file_id, ..loc }, &[])?);
                },
                UnscopedVar::None => {}
            }
        },
        Annotation::ScopedCall(priors, proc_name) => {
            let mut next = self.find_scoped_type(&iter, priors);
            while let Some(ty) = next {
                if let Some(proc) = ty.procs.get(proc_name) {
                    results.push(self.convert_location(proc.main_value().location, &[&ty.path, "/proc/", proc_name])?);
                    break;
                }
                next = ignore_root(ty.parent_type());
            }
        },
        Annotation::ScopedVar(priors, var_name) => {
            let mut next = self.find_scoped_type(&iter, priors);
            while let Some(ty) = next {
                if let Some(var) = ty.vars.get(var_name) {
                    results.push(self.convert_location(var.value.location, &[&ty.path, "/var/", var_name])?);
                    break;
                }
                next = ignore_root(ty.parent_type());
            }
        },
        Annotation::ParentCall => {
            if let (Some(ty), Some((proc_name, idx))) = self.find_type_context(&iter) {
                // TODO: idx is always 0 unless there are multiple overrides in
                // the same .dm file, due to annotations operating against a
                // dummy ObjectTree which does not contain any definitions from
                // other files.
                if idx == 0 {
                    // first proc on the type, go to the REAL parent
                    let mut next = ty.parent_type();
                    while let Some(ty) = next {
                        if let Some(proc) = ty.procs.get(proc_name) {
                            results.push(self.convert_location(proc.main_value().location, &[&ty.path, "/proc/", proc_name])?);
                            break;
                        }
                        next = ty.parent_type();
                    }
                } else if let Some(proc) = ty.procs.get(proc_name) {
                    // override, go to the previous version of the proc
                    if let Some(parent) = proc.value.get(idx - 1) {
                        results.push(self.convert_location(parent.location, &[&ty.path, "/proc/", proc_name])?);
                    }
                }
            }
        },
        Annotation::MacroUse(name, location) => {
            results.push(self.convert_location(*location, &["/DM/preprocessor/", name])?);
        },
        }

        if results.is_empty() {
            None
        } else {
            Some(GotoDefinitionResponse::Array(results))
        }
    }

    on GotoTypeDefinition(&mut self, params) {
        // Like GotoDefinition, but only supports vars, then finds their types
        let (_, file_id, annotations) = self.get_annotations(&params.text_document.uri)?;
        let location = dm::Location {
            file: file_id,
            line: params.position.line as u32 + 1,
            column: params.position.character as u16 + 1,
        };

        let mut type_path: &[String] = &[];

        let iter = annotations.get_location(location);
        match_annotation! { iter;
        Annotation::UnscopedVar(var_name) => {
            let (ty, proc_name) = self.find_type_context(&iter);
            match self.find_unscoped_var(&iter, ty, proc_name, var_name) {
                UnscopedVar::Parameter { param, .. } => {
                    type_path = &param.var_type.type_path;
                },
                UnscopedVar::Variable { ty, .. } => {
                    if let Some(decl) = ty.get_var_declaration(var_name) {
                        type_path = &decl.var_type.type_path;
                    }
                },
                UnscopedVar::Local { var_type, .. } => {
                    type_path = &var_type.type_path;
                },
                UnscopedVar::None => {}
            }
        },
        Annotation::ScopedVar(priors, var_name) => {
            let mut next = self.find_scoped_type(&iter, priors);
            while let Some(ty) = next {
                if let Some(var) = ty.get().vars.get(var_name) {
                    if let Some(ref decl) = var.declaration {
                        type_path = &decl.var_type.type_path;
                        break;
                    }
                }
                next = ignore_root(ty.parent_type());
            }
        },
        }

        if type_path.is_empty() {
            None
        } else if let Some(ty) = self.objtree.type_by_path(type_path) {
            let ty_loc = self.convert_location(ty.location, &[&ty.path])?;
            Some(GotoDefinitionResponse::Scalar(ty_loc))
        } else {
            None
        }
    }

    on References(&mut self, params) {
        // Like GotoDefinition, but looks up references instead
        let (_, file_id, annotations) = self.get_annotations(&params.text_document.uri)?;
        let location = dm::Location {
            file: file_id,
            line: params.position.line as u32 + 1,
            column: params.position.character as u16 + 1,
        };

        let mut symbol_id = None;

        let iter = annotations.get_location(location);
        match_annotation! { iter;
        Annotation::Variable(path) => {
            let mut current = self.objtree.root();
            let (var_name, most) = path.split_last().unwrap();
            for part in most {
                if part == "var" { break }
                if let Some(child) = current.child(part) {
                    current = child;
                } else {
                    break;
                }
            }

            if let Some(decl) = current.get_var_declaration(var_name) {
                symbol_id = Some(decl.id);
            }
        },
        Annotation::ProcHeader(parts, _) => {
            let mut current = self.objtree.root();
            let (proc_name, most) = parts.split_last().unwrap();
            for part in most {
                if part == "proc" || part == "verb" { break }
                if let Some(child) = current.child(part) {
                    current = child;
                } else {
                    break;
                }
            }

            if let Some(decl) = current.get_proc_declaration(proc_name) {
                symbol_id = Some(decl.id);
            }
        },
        Annotation::TreePath(absolute, parts) => {
            if let Some(ty) = self.objtree.type_by_path(completion::combine_tree_path(&iter, *absolute, parts)) {
                symbol_id = Some(ty.id);
            }
        },
        Annotation::TypePath(parts) => {
            match self.follow_type_path(&iter, parts) {
                // '/datum/proc/foo'
                Some(completion::TypePathResult { ty, decl: _, proc: Some((proc_name, _)) }) => {
                    if let Some(decl) = ty.get_proc_declaration(proc_name) {
                        symbol_id = Some(decl.id);
                    }
                },
                // 'datum/bar'
                Some(completion::TypePathResult { ty, decl: None, proc: None }) => {
                    symbol_id = Some(ty.id);
                },
                _ => {}
            }
        },
        Annotation::UnscopedCall(proc_name) => {
            let (ty, _) = self.find_type_context(&iter);
            let mut next = ty.or(Some(self.objtree.root()));
            while let Some(ty) = next {
                if let Some(proc) = ty.procs.get(proc_name) {
                    if let Some(ref decl) = proc.declaration {
                        symbol_id = Some(decl.id);
                        break;
                    }
                }
                next = ty.parent_type();
            }
        },
        Annotation::UnscopedVar(var_name) => {
            let (ty, proc_name) = self.find_type_context(&iter);
            match self.find_unscoped_var(&iter, ty, proc_name, var_name) {
                UnscopedVar::Parameter { .. } => {
                    // TODO
                },
                UnscopedVar::Variable { ty, .. } => {
                    if let Some(decl) = ty.get_var_declaration(var_name) {
                        symbol_id = Some(decl.id);
                    }
                },
                UnscopedVar::Local { .. } => {
                    // TODO
                },
                UnscopedVar::None => {}
            }
        },
        Annotation::ScopedCall(priors, proc_name) => {
            let mut next = self.find_scoped_type(&iter, priors);
            while let Some(ty) = next {
                if let Some(proc) = ty.procs.get(proc_name) {
                    if let Some(ref decl) = proc.declaration {
                        symbol_id = Some(decl.id);
                        break;
                    }
                }
                next = ignore_root(ty.parent_type());
            }
        },
        Annotation::ScopedVar(priors, var_name) => {
            let mut next = self.find_scoped_type(&iter, priors);
            while let Some(ty) = next {
                if let Some(var) = ty.vars.get(var_name) {
                    if let Some(ref decl) = var.declaration {
                        symbol_id = Some(decl.id);
                        break;
                    }
                }
                next = ignore_root(ty.parent_type());
            }
        },
        // TODO: macros
        }

        let mut result = &[][..];
        if let Some(id) = symbol_id {
            if let Some(ref table) = self.references_table {
                result = table.find_references(id, params.context.include_declaration);
            }
        }
        if result.is_empty() {
            None
        } else {
            let mut output = Vec::new();
            for each in result {
                output.push(self.convert_location(*each, &[])?);
            }
            Some(output)
        }
    }

    on Completion(&mut self, params) {
        let (_, file_id, annotations) = self.get_annotations(&params.text_document.uri)?;
        let location = dm::Location {
            file: file_id,
            line: params.position.line as u32 + 1,
            column: params.position.character as u16 + 1,
        };
        let iter = annotations.get_location(location);
        let mut results = Vec::new();
        let mut any_annotation = false;

        match_annotation! { iter;
            // happy path annotations
            Annotation::TreePath(absolute, parts) => {
                let (query, parts) = parts.split_last().unwrap();
                let path = completion::combine_tree_path(&iter, *absolute, parts);
                let (exact, ty) = self.objtree.type_by_path_approx(path);
                self.tree_completions(&mut results, exact, ty, query);
                any_annotation = true;
            },
            Annotation::TypePath(parts) => {
                let ((last_op, query), parts) = parts.split_last().unwrap();
                self.path_completions(&mut results, &iter, parts, *last_op, query);
                any_annotation = true;
            },
            Annotation::UnscopedCall(query) |
            Annotation::UnscopedVar(query) => {
                self.unscoped_completions(&mut results, &iter, query);
                any_annotation = true;
            },
            Annotation::ScopedCall(priors, query) |
            Annotation::ScopedVar(priors, query) => {
                self.scoped_completions(&mut results, &iter, priors, query);
                any_annotation = true;
            },
            // error annotations, overrides anything else
            Annotation::ScopedMissingIdent(priors) => {
                results.clear();
                self.scoped_completions(&mut results, &iter, priors, "");
                any_annotation = true;
                break;
            },
            Annotation::IncompleteTypePath(parts, last_op) => {
                results.clear();
                self.path_completions(&mut results, &iter, parts, *last_op, "");
                any_annotation = true;
                break;
            },
            Annotation::IncompleteTreePath(absolute, parts) => {
                results.clear();
                let path = completion::combine_tree_path(&iter, *absolute, parts);
                let (exact, ty) = self.objtree.type_by_path_approx(path);
                self.tree_completions(&mut results, exact, ty, "");
                any_annotation = true;
                break;
            },
        }

        if !any_annotation {
            // Someone hit Ctrl+Space with no usable idents nearby
            let (ty, proc_name) = self.find_type_context(&iter);
            if proc_name.is_some() {
                // TODO: unscoped_completions calls find_type_context again
                self.unscoped_completions(&mut results, &iter, "");
            } else {
                self.tree_completions(&mut results, true, ty.unwrap_or(self.objtree.root()), "");
            }
        }

        if results.is_empty() {
            None
        } else {
            Some(CompletionResponse::Array(results))
        }
    }

    on SignatureHelpRequest(&mut self, params) {
        let (_, file_id, annotations) = self.get_annotations(&params.text_document.uri)?;
        let location = dm::Location {
            file: file_id,
            line: params.position.line as u32 + 1,
            column: params.position.character as u16 + 1,
        };
        let iter = annotations.get_location(location);
        let mut result = None;

        if_annotation! { Annotation::ProcArguments(priors, proc_name, mut idx) in iter; {
            // take the specific argument we're working on
            if_annotation! { Annotation::ProcArgument(i) in iter; {
                idx = *i;
            }}

            let mut next = self.find_scoped_type(&iter, priors);
            while let Some(ty) = next {
                if let Some(proc) = ty.procs.get(proc_name) {
                    use std::fmt::Write;

                    let mut params = Vec::new();
                    let mut label = format!("{}/{}(", ty.path, proc_name);
                    let mut sep = "";
                    for param in proc.main_value().parameters.iter() {
                        for each in param.var_type.type_path.iter() {
                            let _ = write!(label, "{}{}", sep, each);
                            sep = "/";
                        }
                        label.push_str(sep);
                        let start = label.len();
                        label.push_str(&param.name);
                        let end = label.len();
                        sep = ", ";

                        if self.client_caps.label_offset_support {
                            params.push(ParameterInformation {
                                label: ParameterLabel::LabelOffsets([start as u64, end as u64]),
                                documentation: None,
                            });
                        } else {
                            params.push(ParameterInformation {
                                label: ParameterLabel::Simple(param.name.clone()),
                                documentation: None,
                            });
                        }
                    }
                    let _ = write!(label, ")");

                    result = Some(SignatureHelp {
                        active_signature: Some(0),
                        active_parameter: Some(idx as i64),
                        signatures: vec![SignatureInformation {
                            label: label,
                            parameters: Some(params),
                            documentation: None,
                        }],
                    });
                    break;
                }
                next = ty.parent_type();
                if let Some(ref n) = next {
                    if n.is_root() && !priors.is_empty() {
                        break;
                    }
                }
            }
        }}

        result
    }

    on DocumentSymbolRequest(&mut self, params) {
        fn name_and_detail(path: &[String]) -> (String, Option<String>) {
            let (name, rest) = path.split_last().unwrap();
            (name.to_owned(), rest.last().map(ToOwned::to_owned))
        }

        // recursive traversal
        fn find_document_symbols(
            iter: &mut std::iter::Peekable<dm::annotation::Iter>,
            section_end: dm::Location,
        ) -> Vec<DocumentSymbol> {
            let mut result = Vec::new();

            loop {
                if let Some((range, _)) = iter.peek() {
                    if range.start >= section_end {
                        break;
                    }
                }

                let (child_range, annotation) = if let Some(x) = iter.next() {
                    x
                } else {
                    break;
                };

                let interval_tree::RangeInclusive { start, end } = child_range;
                let range = span_to_range(start..end);
                let selection_range = location_to_range(start);
                match annotation {
                    Annotation::TreeBlock(ref path) => {
                        let (name, detail) = name_and_detail(path);
                        result.push(DocumentSymbol {
                            name,
                            detail,
                            kind: SymbolKind::Class,
                            deprecated: None,
                            range,
                            selection_range,
                            children: Some(find_document_symbols(iter, end)),
                        });
                    },
                    Annotation::Variable(ref path) => {
                        result.push(DocumentSymbol {
                            name: path.last().unwrap().to_owned(),
                            detail: None,
                            kind: SymbolKind::Field,
                            deprecated: None,
                            range,
                            selection_range,
                            children: None,
                        });
                    },
                    Annotation::ProcBody(ref path, _) => {
                        let (name, detail) = name_and_detail(path);
                        let kind = if path.len() == 1 || (path.len() == 2 && path[0] == "proc") {
                            SymbolKind::Function
                        } else if is_constructor_name(&name) {
                            SymbolKind::Constructor
                        } else {
                            SymbolKind::Method
                        };
                        result.push(DocumentSymbol {
                            name,
                            detail,
                            kind,
                            deprecated: None,
                            range,
                            selection_range,
                            children: Some(find_document_symbols(iter, end)),
                        });
                    },
                    Annotation::LocalVarScope(_, ref name) => {
                        result.push(DocumentSymbol {
                            name: name.to_owned(),
                            detail: None,
                            kind: SymbolKind::Variable,
                            deprecated: None,
                            range,
                            selection_range,
                            children: None,
                        });
                    },
                    Annotation::MacroDefinition(ref name) => {
                        result.push(DocumentSymbol {
                            name: name.to_owned(),
                            detail: None,
                            kind: SymbolKind::Constant,
                            deprecated: None,
                            range,
                            selection_range,
                            children: None,
                        })
                    },
                    _ => {}
                }
            }

            result
        }

        // root
        let (_, file_id, annotations) = self.get_annotations(&params.text_document.uri)?;
        if annotations.is_empty() {
            None
        } else {
            let start = dm::Location { file: file_id, line: 0, column: 0 };
            let end = dm::Location { file: file_id, line: !0, column: !0 };
            let mut iter = annotations.get_range(start..end).peekable();
            Some(DocumentSymbolResponse::Nested(find_document_symbols(&mut iter, end)))
        }
    }
}

handle_notification! {
    // ------------------------------------------------------------------------
    // basic setup
    on Initialized(&mut self, _) {
        if let Some(ref root) = self.root {
            eprintln!("workspace root: {}", root);
        }

        let mut environment = None;
        if let Some(ref root) = self.root {
            // TODO: support non-files here
            if let Ok(root_path) = url_to_path(root) {
                environment = dm::detect_environment(&root_path, dm::DEFAULT_ENV).map_err(invalid_request)?;
            }
        }

        if let Some(environment) = environment {
            self.parse_environment(environment)?;
        } else if self.root.is_some() {
            self.show_status("no .dme file");
        } else {
            self.show_status("single file mode");
        }
    }

    on Reparse(&mut self, _p) {
        eprintln!("reparsing by request...");
        self.context.errors_mut().clear();
        return self.Initialized(_p);
    }

<<<<<<< HEAD
    on Recompile(&mut self, params) {
        let (_, file_id, annotations) = self.get_annotations(&params.text_document.uri)?;
        let location = dm::Location {
            file: file_id,
            line: params.position.line as u32 + 1,
            column: params.position.character as u16 + 1,
        };
        let iter = annotations.get_location(location);

        for (_, thing) in iter.clone() {
            match thing {
                Annotation::ProcBody(ref proc_path, ref idx) |
                Annotation::ProcHeader(ref proc_path, ref idx) => {
                    let mut proc_name = "/".to_owned();
                    proc_name.push_str(proc_path.join("/").as_str());

                    self.show_message(MessageType::Info, format!("Compiling {}", proc_name));

                    let dme = dm::detect_environment_default()
                    .expect("oh shit")
                    .expect("oh fuck");

                    let pp = dm::preprocessor::Preprocessor::new(&self.context, dme).expect("Ayy lmao");
                    let indents = dm::indents::IndentProcessor::new(&self.context, pp);
                    let mut parser = dm::parser::Parser::new(&self.context, indents);
                    parser.enable_procs();
                    let tree = parser.parse_object_tree();

                    match dreamcompiler::compile(&self.context, &tree, proc_name.to_string()) {
                        Ok(result) => {
                            let serialized = serde_json::to_string(&result).expect("Somehow unserializable compile result");
                            self.show_message(MessageType::Info, "Compiled, ready to send patch.");

                            let mut pipe = Pipe::PipeStream::connect(Path::new("\\\\.\\pipe\\DMDBGPatch")).unwrap();
                            //let mut pipe = Pipe::PipeListener::bind(Path::new("\\\\.\\pipe\\dmcompiler"))
                            //    .unwrap()
                            //    .accept()
                            //    .unwrap();
                            pipe.write_all(&serialized.as_bytes()).unwrap();
                            pipe.write_all(b"\n").unwrap();
                            pipe.flush().unwrap();
                        },
                        Err(e) => {
                            self.show_message(MessageType::Error, e);
                        },
                    }
                }
                _ => {}
            }
        }

    }
=======
    on Cancel(&mut self, _) { /* Not implemented, but don't log that. */ }
>>>>>>> d1e2a61c

    // ------------------------------------------------------------------------
    // document content management
    on DidOpenTextDocument(&mut self, params) {
        self.docs.open(params.text_document)?;
    }

    on DidCloseTextDocument(&mut self, params) {
        let url = self.docs.close(params.text_document)?;
        self.annotations.remove(&url);
    }

    on DidChangeTextDocument(&mut self, params) {
        let url = self.docs.change(params.text_document, params.content_changes)?;
        self.annotations.remove(&url);
    }

    on DidChangeConfiguration(&mut self, _) {}
}

// ----------------------------------------------------------------------------
// Helper functions

fn params_to_value(params: jsonrpc::Params) -> serde_json::Value {
    match params {
        jsonrpc::Params::None => serde_json::Value::Null,
        jsonrpc::Params::Array(x) => serde_json::Value::Array(x),
        jsonrpc::Params::Map(x) => serde_json::Value::Object(x),
    }
}

fn value_to_params(value: serde_json::Value) -> jsonrpc::Params {
    match value {
        serde_json::Value::Null => jsonrpc::Params::None,
        serde_json::Value::Array(x) => jsonrpc::Params::Array(x),
        serde_json::Value::Object(x) => jsonrpc::Params::Map(x),
        _ => panic!("bad value to params conversion"),
    }
}

fn invalid_request<S: ToString>(message: S) -> jsonrpc::Error {
    jsonrpc::Error {
        code: jsonrpc::ErrorCode::InvalidRequest,
        message: message.to_string(),
        data: None,
    }
}

fn url_to_path(url: &Url) -> Result<PathBuf, jsonrpc::Error> {
    if url.scheme() != "file" {
        return Err(invalid_request("URI must have 'file' scheme"));
    }
    url.to_file_path().map_err(|_| invalid_request("URI must be a valid path"))
}

fn path_to_url(path: PathBuf) -> Result<Url, jsonrpc::Error> {
    let formatted = path.display().to_string();
    Url::from_file_path(path).map_err(|_| invalid_request(format!(
        "bad file path: {}", formatted,
    )))
}

fn convert_severity(severity: dm::Severity) -> langserver::DiagnosticSeverity {
    match severity {
        dm::Severity::Error => langserver::DiagnosticSeverity::Error,
        dm::Severity::Warning => langserver::DiagnosticSeverity::Warning,
        dm::Severity::Info => langserver::DiagnosticSeverity::Information,
        dm::Severity::Hint => langserver::DiagnosticSeverity::Hint,
    }
}

enum UnscopedVar<'a> {
    Parameter {
        ty: TypeRef<'a>,
        proc: &'a str,
        param: &'a dm::ast::Parameter,
    },
    Variable {
        ty: TypeRef<'a>,
        var: &'a dm::objtree::TypeVar,
    },
    Local {
        loc: dm::Location,
        var_type: &'a dm::ast::VarType,
    },
    None,
}

fn is_constructor_name(name: &str) -> bool {
    name == "New" || name == "init" || name == "Initialize"
}

fn ignore_root(t: Option<TypeRef>) -> Option<TypeRef> {
    match t {
        Some(t) if t.is_root() => None,
        other => other,
    }
}

fn location_to_position(loc: dm::Location) -> langserver::Position  {
    langserver::Position {
        line: loc.line.saturating_sub(1) as u64,
        character: loc.column.saturating_sub(1) as u64,
    }
}

fn location_to_range(loc: dm::Location) -> langserver::Range {
    let pos = location_to_position(loc);
    langserver::Range::new(pos, pos)
}

fn span_to_range(range: ::std::ops::Range<dm::Location>) -> langserver::Range {
    langserver::Range::new(location_to_position(range.start), location_to_position(range.end))
}

fn issue_notification<W: io::ResponseWrite, T>(write: &W, params: T::Params)
where
    T: langserver::notification::Notification,
    T::Params: serde::Serialize,
{
    let params = serde_json::to_value(params).expect("notification bad to_value");
    let request = Request::Single(Call::Notification(jsonrpc::Notification {
        jsonrpc: VERSION,
        method: T::METHOD.to_owned(),
        params: value_to_params(params),
    }));
    write.write(serde_json::to_string(&request).expect("notification bad to_string"))
}<|MERGE_RESOLUTION|>--- conflicted
+++ resolved
@@ -1592,7 +1592,6 @@
         return self.Initialized(_p);
     }
 
-<<<<<<< HEAD
     on Recompile(&mut self, params) {
         let (_, file_id, annotations) = self.get_annotations(&params.text_document.uri)?;
         let location = dm::Location {
@@ -1645,9 +1644,8 @@
         }
 
     }
-=======
+
     on Cancel(&mut self, _) { /* Not implemented, but don't log that. */ }
->>>>>>> d1e2a61c
 
     // ------------------------------------------------------------------------
     // document content management
